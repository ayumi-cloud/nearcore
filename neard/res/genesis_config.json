{
  "config_version": 1,
<<<<<<< HEAD
  "protocol_version": 20,
=======
  "protocol_version": 18,
>>>>>>> e30920ee
  "genesis_time": "1970-01-01T00:00:00.000000000Z",
  "chain_id": "sample",
  "genesis_height": 0,
  "num_block_producer_seats": 50,
  "num_block_producer_seats_per_shard": [
    50
  ],
  "avg_hidden_validator_seats_per_shard": [
    0
  ],
  "dynamic_resharding": false,
  "epoch_length": 500,
  "gas_limit": 1000000000000000,
  "min_gas_price": "5000",
  "block_producer_kickout_threshold": 90,
  "chunk_producer_kickout_threshold": 90,
  "online_min_threshold": [
    9,
    10
  ],
  "online_max_threshold": [
    99,
    100
  ],
  "gas_price_adjustment_rate": [
    1,
    100
  ],
  "runtime_config": {
    "storage_amount_per_byte": "90900000000000000000",
    "transaction_costs": {
      "action_receipt_creation_config": {
        "send_sir": 108059500000,
        "send_not_sir": 108059500000,
        "execution": 108059500000
      },
      "data_receipt_creation_config": {
        "base_cost": {
          "send_sir": 4697339419375,
          "send_not_sir": 4697339419375,
          "execution": 4697339419375
        },
        "cost_per_byte": {
          "send_sir": 59357464,
          "send_not_sir": 59357464,
          "execution": 59357464
        }
      },
      "action_creation_config": {
        "create_account_cost": {
          "send_sir": 99607375000,
          "send_not_sir": 99607375000,
          "execution": 99607375000
        },
        "deploy_contract_cost": {
          "send_sir": 184765750000,
          "send_not_sir": 184765750000,
          "execution": 184765750000
        },
        "deploy_contract_cost_per_byte": {
          "send_sir": 6812999,
          "send_not_sir": 6812999,
          "execution": 6812999
        },
        "function_call_cost": {
          "send_sir": 2319861500000,
          "send_not_sir": 2319861500000,
          "execution": 2319861500000
        },
        "function_call_cost_per_byte": {
          "send_sir": 2235934,
          "send_not_sir": 2235934,
          "execution": 2235934
        },
        "transfer_cost": {
          "send_sir": 115123062500,
          "send_not_sir": 115123062500,
          "execution": 115123062500
        },
        "stake_cost": {
          "send_sir": 141715687500,
          "send_not_sir": 141715687500,
          "execution": 102217625000
        },
        "add_key_cost": {
          "full_access_cost": {
            "send_sir": 101765125000,
            "send_not_sir": 101765125000,
            "execution": 101765125000
          },
          "function_call_cost": {
            "send_sir": 102217625000,
            "send_not_sir": 102217625000,
            "execution": 102217625000
          },
          "function_call_cost_per_byte": {
            "send_sir": 1925331,
            "send_not_sir": 1925331,
            "execution": 1925331
          }
        },
        "delete_key_cost": {
          "send_sir": 94946625000,
          "send_not_sir": 94946625000,
          "execution": 94946625000
        },
        "delete_account_cost": {
          "send_sir": 147489000000,
          "send_not_sir": 147489000000,
          "execution": 147489000000
        }
      },
      "storage_usage_config": {
        "num_bytes_account": 100,
        "num_extra_bytes_record": 40
      },
      "burnt_gas_reward": [
        3,
        10
      ]
    },
    "wasm_config": {
      "ext_costs": {
        "base": 265261758,
        "read_memory_base": 2584050225,
        "read_memory_byte": 3801396,
        "write_memory_base": 2780731725,
        "write_memory_byte": 2723859,
        "read_register_base": 2493624561,
        "read_register_byte": 98622,
        "write_register_base": 2840975211,
        "write_register_byte": 3801645,
        "utf8_decoding_base": 3110963061,
        "utf8_decoding_byte": 289342653,
        "utf16_decoding_base": 3593689800,
        "utf16_decoding_byte": 167519322,
        "sha256_base": 4530046500,
        "sha256_byte": 24116301,
        "keccak256_base": 5867223186,
        "keccak256_byte": 21469644,
        "keccak512_base": 5798128650,
        "keccak512_byte": 36651981,
        "log_base": 2408221236,
        "log_byte": 15863835,
        "storage_write_base": 45187219125,
        "storage_write_key_byte": 66445653,
        "storage_write_value_byte": 29682120,
        "storage_write_evicted_byte": 28939782,
        "storage_read_base": 32029296375,
        "storage_read_key_byte": 28463997,
        "storage_read_value_byte": 3289884,
        "storage_remove_base": 35876668875,
        "storage_remove_key_byte": 35342424,
        "storage_remove_ret_value_byte": 7303842,
        "storage_has_key_base": 31315025250,
        "storage_has_key_byte": 28376217,
        "storage_iter_create_prefix_base": 0,
        "storage_iter_create_prefix_byte": 0,
        "storage_iter_create_range_base": 0,
        "storage_iter_create_from_byte": 0,
        "storage_iter_create_to_byte": 0,
        "storage_iter_next_base": 0,
        "storage_iter_next_key_byte": 0,
        "storage_iter_next_value_byte": 0,
        "touching_trie_node": 5764118571,
        "promise_and_base": 1473816795,
        "promise_and_per_promise": 5613432,
        "promise_return": 558292404,
        "validator_stake_base": 303944908800,
        "validator_total_stake_base": 303944908800
      },
      "grow_mem_cost": 1,
      "regular_op_cost": 3856371,
      "limit_config": {
        "max_gas_burnt": 200000000000000,
        "max_gas_burnt_view": 200000000000000,
        "max_stack_height": 16384,
        "initial_memory_pages": 1024,
        "max_memory_pages": 2048,
        "registers_memory_limit": 1073741824,
        "max_register_size": 104857600,
        "max_number_registers": 100,
        "max_number_logs": 100,
        "max_total_log_length": 16384,
        "max_total_prepaid_gas": 10000000000000000,
        "max_actions_per_receipt": 100,
        "max_number_bytes_method_names": 2000,
        "max_length_method_name": 256,
        "max_arguments_length": 4194304,
        "max_length_returned_data": 4194304,
        "max_contract_size": 4194304,
        "max_length_storage_key": 4194304,
        "max_length_storage_value": 4194304,
        "max_promises_per_function_call_action": 1024,
        "max_number_input_data_dependencies": 128
      }
    },
    "account_creation_config": {
      "min_allowed_top_level_account_length": 0,
      "registrar_account_id": "registrar"
    }
  },
  "validators": [
    {
      "account_id": "test.near",
      "public_key": "ed25519:9BmAFNRTa5mRRXpSAm6MxSEeqRASDGNh2FuuwZ4gyxTw",
      "amount": "50000000000000000000000000000000"
    }
  ],
  "transaction_validity_period": 100,
  "protocol_reward_rate": [
    1,
    10
  ],
  "max_inflation_rate": [
    1,
    20
  ],
  "total_supply": "2050000000000000000000000000000000",
  "num_blocks_per_year": 31536000,
  "protocol_treasury_account": "test.near",
  "fishermen_threshold": "10000000000000000000000000",
  "records": []
}<|MERGE_RESOLUTION|>--- conflicted
+++ resolved
@@ -1,10 +1,6 @@
 {
   "config_version": 1,
-<<<<<<< HEAD
-  "protocol_version": 20,
-=======
-  "protocol_version": 18,
->>>>>>> e30920ee
+  "protocol_version": 19,
   "genesis_time": "1970-01-01T00:00:00.000000000Z",
   "chain_id": "sample",
   "genesis_height": 0,
